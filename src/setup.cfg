--- conflicted
+++ resolved
@@ -1,15 +1,8 @@
 [metadata]
-<<<<<<< HEAD
 name = falldetect
 version = 1.0.4
-author = Bhavika Kanani
-author_email = bhavika@softmaxai.com
-=======
-name = ambianic-fall-detection
-version = 1.0.0
 author = 'Bhavika Kanani, Ivelin Ivanov'
 author_email = 'bhavika@softmaxai.com, ivelin.ivanov@ambianic.ai'
->>>>>>> 7f2629f4
 description = Standalone Python ML library for people fall detection based on Tensorflow and PoseNet 2.0.
 long_description = file: README.md
 long_description_content_type = text/markdown
